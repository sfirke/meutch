--- conflicted
+++ resolved
@@ -25,9 +25,6 @@
         <h5 class="card-title">{{ item.name }}</h5>
         <p class="card-text text-muted">{{ item.description|truncate(100) }}</p>
         
-<<<<<<< HEAD
-
-=======
         <!-- Availability status indicator -->
         <div class="mb-2">
             {% if item.available %}
@@ -50,7 +47,6 @@
                 {% endif %}
             {% endif %}
         </div>
->>>>>>> e19abb8f
         
         {% if item.category %}
             <div class="mb-2">
