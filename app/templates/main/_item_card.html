<div class="card h-100">
    {% if item.image %}
        <div class="position-relative">
            <img src="{{ item.image }}" class="card-img-top" alt="{{ item.name }}">
            <!-- Availability status badge -->
            {% if not item.available %}
                <span class="position-absolute top-0 end-0 m-2 badge bg-warning">
                    <i class="fas fa-clock me-1"></i>Borrowed
                </span>
            {% endif %}
        </div>
    {% else %}
        <div class="card-img-top d-flex align-items-center justify-content-center bg-light position-relative" style="height: 200px;">
            <i class="fas fa-image text-muted" style="font-size: 3rem;"></i>
            <!-- Availability status badge for items without images -->
            {% if not item.available %}
                <span class="position-absolute top-0 end-0 m-2 badge bg-warning">
                    <i class="fas fa-clock me-1"></i>Borrowed
                </span>
            {% endif %}
        </div>
    {% endif %}
    
    <div class="card-body d-flex flex-column">
        <h5 class="card-title">{{ item.name }}</h5>
        <p class="card-text text-muted">{{ item.description|truncate(100) }}</p>
        
        <!-- Availability status indicator -->
        <div class="mb-2">
            {% if item.available %}
                <span class="badge bg-success">
                    <i class="fas fa-check me-1"></i>Available
                </span>
            {% else %}
                <span class="badge bg-warning">
                    <i class="fas fa-clock me-1"></i>Currently Borrowed
                </span>
            {% endif %}
<<<<<<< HEAD
            
            <!-- Distance indicator (only for other users' items) -->
            {% if current_user.is_authenticated and current_user.id != item.owner_id %}
                {% set distance = get_distance_to_item(item) %}
                {% if distance %}
                    <span class="badge bg-info ms-1">
                        <i class="fas fa-map-marker-alt me-1"></i>{{ distance }}
                    </span>
                {% endif %}
            {% endif %}
=======
>>>>>>> 53e6250a
        </div>
        
        {% if item.category %}
            <div class="mb-2">
                <a href="{{ url_for('main.category_items', category_id=item.category.id) }}" class="category text-decoration-none">
                    <i class="fas fa-folder me-1"></i>{{ item.category.name }}
                </a>
            </div>
        {% endif %}
        
        {% if item.tags %}
            <div class="mb-3">
                {% for tag in item.tags[:3] %}
                    <a href="{{ url_for('main.tag_items', tag_id=tag.id) }}" class="tag text-decoration-none">
                        <i class="fas fa-tag me-1"></i>{{ tag.name }}
                    </a>
                {% endfor %}
                {% if item.tags|length > 3 %}
                    <span class="tag">
                        <i class="fas fa-tag me-1"></i>+{{ item.tags|length - 3 }} more
                    </span>
                {% endif %}
            </div>
        {% endif %}
        
        <div class="mt-auto">
            {% if show_owner_controls and delete_forms %}
                <!-- Owner controls: View, Edit, Delete -->
                <div class="d-flex gap-2">
                    <a href="{{ url_for('main.item_detail', item_id=item.id) }}" class="btn btn-primary flex-fill">
                        <i class="fas fa-eye me-1"></i>View
                    </a>
                    <a href="{{ url_for('main.edit_item', item_id=item.id) }}" class="btn btn-warning">
                        <i class="fas fa-edit me-1"></i>Edit
                    </a>
                    <form action="{{ url_for('main.delete_item', item_id=item.id) }}" method="post" style="display:inline;">
                        {{ delete_forms[item.id].hidden_tag() }}
                        {{ delete_forms[item.id].submit(class="btn btn-danger", onclick="return confirm('Are you sure you want to delete this item?');", **{'data-bs-toggle': 'tooltip', 'title': 'Delete item'}) }}
                    </form>
                </div>
            {% else %}
                <!-- Default: View Details only -->
                <a href="{{ url_for('main.item_detail', item_id=item.id) }}" class="btn btn-primary w-100">
                    <i class="fas fa-eye me-1"></i>View Details
                </a>
            {% endif %}
        </div>
    </div>
</div><|MERGE_RESOLUTION|>--- conflicted
+++ resolved
@@ -36,8 +36,7 @@
                     <i class="fas fa-clock me-1"></i>Currently Borrowed
                 </span>
             {% endif %}
-<<<<<<< HEAD
-            
+          
             <!-- Distance indicator (only for other users' items) -->
             {% if current_user.is_authenticated and current_user.id != item.owner_id %}
                 {% set distance = get_distance_to_item(item) %}
@@ -47,8 +46,6 @@
                     </span>
                 {% endif %}
             {% endif %}
-=======
->>>>>>> 53e6250a
         </div>
         
         {% if item.category %}
